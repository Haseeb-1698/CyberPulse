name: Publish to GitHub Packages

on:
  push:
    tags:
      - 'v*'
    branches:
      - main
  workflow_dispatch:

jobs:
  publish:
    runs-on: ubuntu-latest
    permissions:
      contents: read
      packages: write
    
    steps:
    - uses: actions/checkout@v4
    
    - name: Set up Python
      uses: actions/setup-python@v4
      with:
        python-version: '3.11'
    
    - name: Install dependencies
      run: |
        python -m pip install --upgrade pip
        pip install build twine
    
    - name: Publish to GitHub Packages
      working-directory: ./openvas-xml-parser
      env:
        TWINE_USERNAME: ${{ github.actor }}
        TWINE_PASSWORD: ${{ secrets.GITHUB_TOKEN }}
      run: |
<<<<<<< HEAD
        ls -l dist/
        python -m twine upload --repository-url https://upload.pkg.github.com/Haseeb-1698/CyberPulse/ dist/* 
=======
        python -m twine upload --repository-url https://upload.pkg.github.com/Haseeb-1698/CyberPulse/ dist/*
>>>>>>> e7cc14f8
<|MERGE_RESOLUTION|>--- conflicted
+++ resolved
@@ -34,9 +34,5 @@
         TWINE_USERNAME: ${{ github.actor }}
         TWINE_PASSWORD: ${{ secrets.GITHUB_TOKEN }}
       run: |
-<<<<<<< HEAD
         ls -l dist/
-        python -m twine upload --repository-url https://upload.pkg.github.com/Haseeb-1698/CyberPulse/ dist/* 
-=======
-        python -m twine upload --repository-url https://upload.pkg.github.com/Haseeb-1698/CyberPulse/ dist/*
->>>>>>> e7cc14f8
+        python -m twine upload --repository-url https://upload.pkg.github.com/Haseeb-1698/CyberPulse/ dist/*